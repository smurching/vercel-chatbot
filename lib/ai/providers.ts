--- conflicted
+++ resolved
@@ -76,7 +76,6 @@
   return oauthToken;
 }
 
-<<<<<<< HEAD
 const workspaceHostname = (() => {
   try {
     return getHostUrl();
@@ -84,11 +83,6 @@
     return 'unknown-databricks-workspace-host';
   }
 })();
-=======
-const workspaceHostname = process.env.DATABRICKS_HOST
-  ? `https://${process.env.DATABRICKS_HOST}`
-  : 'unknown-databricks-workspace-host';
->>>>>>> 5f6800bc
 // Custom fetch function to transform Databricks responses to OpenAI format
 const databricksFetch: typeof fetch = async (input, init) => {
   const url = input.toString();
@@ -314,15 +308,10 @@
   }
 }
 
-<<<<<<< HEAD
 const servingEndpoint =
   process.env.DATABRICKS_SERVING_ENDPOINT || '';
 // const databricksChatEndpoint = 'databricks-meta-llama-3-3-70b-instruct';
 const databricksChatEndpoint = 'databricks-claude-3-7-sonnet';
-=======
-const servingEndpoint = process.env.DATABRICKS_SERVING_ENDPOINT || '';
-const databricksChatEndpoint = 'databricks-meta-llama-3-3-70b-instruct';
->>>>>>> 5f6800bc
 
 const databricksMiddleware: LanguageModelV2Middleware = {
   transformParams: async ({ params }) => {
